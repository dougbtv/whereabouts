--- conflicted
+++ resolved
@@ -173,319 +173,6 @@
 		AllocateAndReleaseAddressesTest(ipVersion, ipRange, ipGateway, []string{expectedAddress}, whereaboutstypes.DatastoreKubernetes)
 	})
 
-<<<<<<< HEAD
-	It("detects IPv4 addresses used in other ranges, to allow for overlapping IP address ranges", func() {
-		const ifname string = "eth0"
-		const nspath string = "/some/where"
-
-		// ----------------------------- range 1
-
-		conf := fmt.Sprintf(`{
-		"cniVersion": "0.3.1",
-		"name": "mynet",
-		"type": "ipvlan",
-		"master": "foo0",
-		"ipam": {
-		  "type": "whereabouts",
-		  "datastore": "kubernetes",
-		  "log_file" : "/tmp/whereabouts.log",
-			"log_level" : "debug",
-		  "kubernetes": {"kubeconfig": "%s"},
-		  "range": "192.168.22.0/24"
-		}
-	  }`, kubeConfigPath)
-
-		args := &skel.CmdArgs{
-			ContainerID: "dummyfirstrange",
-			Netns:       nspath,
-			IfName:      ifname,
-			StdinData:   []byte(conf),
-		}
-
-		// Allocate the IP
-		r, raw, err := testutils.CmdAddWithArgs(args, func() error {
-			return cmdAdd(args)
-		})
-		Expect(err).NotTo(HaveOccurred())
-		// fmt.Printf("!bang raw: %s\n", raw)
-		Expect(strings.Index(string(raw), "\"version\":")).Should(BeNumerically(">", 0))
-
-		result, err := current.GetResult(r)
-		Expect(err).NotTo(HaveOccurred())
-
-		// Gomega is cranky about slices with different caps
-		Expect(*result.IPs[0]).To(Equal(
-			current.IPConfig{
-				Version: "4",
-				Address: mustCIDR("192.168.22.1/24"),
-			}))
-
-		// ----------------------------- range 2
-
-		confsecond := fmt.Sprintf(`{
-		"cniVersion": "0.3.1",
-		"name": "mynet",
-		"type": "ipvlan",
-		"master": "foo0",
-		"ipam": {
-		  "type": "whereabouts",
-		  "datastore": "kubernetes",
-		  "log_file" : "/tmp/whereabouts.log",
-			"log_level" : "debug",
-		  "kubernetes": {"kubeconfig": "%s"},
-		  "range": "192.168.22.0/28"
-		}
-	  }`, kubeConfigPath)
-
-		argssecond := &skel.CmdArgs{
-			ContainerID: "dummysecondrange",
-			Netns:       nspath,
-			IfName:      ifname,
-			StdinData:   []byte(confsecond),
-		}
-
-		// Allocate the IP
-		r, raw, err = testutils.CmdAddWithArgs(argssecond, func() error {
-			return cmdAdd(argssecond)
-		})
-		Expect(err).NotTo(HaveOccurred())
-		// fmt.Printf("!bang raw: %s\n", raw)
-		Expect(strings.Index(string(raw), "\"version\":")).Should(BeNumerically(">", 0))
-
-		result, err = current.GetResult(r)
-		Expect(err).NotTo(HaveOccurred())
-
-		// Gomega is cranky about slices with different caps
-		Expect(*result.IPs[0]).To(Equal(
-			current.IPConfig{
-				Version: "4",
-				Address: mustCIDR("192.168.22.2/28"),
-			}))
-
-		// ------------------------ deallocation
-
-		// Release the IP, first range
-		err = testutils.CmdDelWithArgs(args, func() error {
-			return cmdDel(args)
-		})
-		Expect(err).NotTo(HaveOccurred())
-
-		// Release the IP, second range
-		err = testutils.CmdDelWithArgs(argssecond, func() error {
-			return cmdDel(argssecond)
-		})
-		Expect(err).NotTo(HaveOccurred())
-
-	})
-
-	It("detects IPv6 addresses used in other ranges, to allow for overlapping IP address ranges", func() {
-		const ifname string = "eth0"
-		const nspath string = "/some/where"
-
-		// ----------------------------- range 1
-
-		conf := fmt.Sprintf(`{
-		"cniVersion": "0.3.1",
-		"name": "mynet",
-		"type": "ipvlan",
-		"master": "foo0",
-		"ipam": {
-		  "type": "whereabouts",
-		  "datastore": "kubernetes",
-		  "log_file" : "/tmp/whereabouts.log",
-			"log_level" : "debug",
-		  "kubernetes": {"kubeconfig": "%s"},
-		  "range": "2001::2:3:0/124"
-		}
-	  }`, kubeConfigPath)
-
-		args := &skel.CmdArgs{
-			ContainerID: "dummyfirstrange",
-			Netns:       nspath,
-			IfName:      ifname,
-			StdinData:   []byte(conf),
-		}
-
-		// Allocate the IP
-		r, raw, err := testutils.CmdAddWithArgs(args, func() error {
-			return cmdAdd(args)
-		})
-		Expect(err).NotTo(HaveOccurred())
-		// fmt.Printf("!bang raw: %s\n", raw)
-		Expect(strings.Index(string(raw), "\"version\":")).Should(BeNumerically(">", 0))
-
-		result, err := current.GetResult(r)
-		Expect(err).NotTo(HaveOccurred())
-
-		// Gomega is cranky about slices with different caps
-		Expect(*result.IPs[0]).To(Equal(
-			current.IPConfig{
-				Version: "6",
-				Address: mustCIDR("2001::2:3:1/124"),
-			}))
-
-		// ----------------------------- range 2
-
-		confsecond := fmt.Sprintf(`{
-		"cniVersion": "0.3.1",
-		"name": "mynet",
-		"type": "ipvlan",
-		"master": "foo0",
-		"ipam": {
-		  "type": "whereabouts",
-		  "datastore": "kubernetes",
-		  "log_file" : "/tmp/whereabouts.log",
-			"log_level" : "debug",
-		  "kubernetes": {"kubeconfig": "%s"},
-		  "range": "2001::2:3:0/126"
-		}
-	  }`, kubeConfigPath)
-
-		argssecond := &skel.CmdArgs{
-			ContainerID: "dummysecondrange",
-			Netns:       nspath,
-			IfName:      ifname,
-			StdinData:   []byte(confsecond),
-		}
-
-		// Allocate the IP
-		r, raw, err = testutils.CmdAddWithArgs(argssecond, func() error {
-			return cmdAdd(argssecond)
-		})
-		Expect(err).NotTo(HaveOccurred())
-		// fmt.Printf("!bang raw: %s\n", raw)
-		Expect(strings.Index(string(raw), "\"version\":")).Should(BeNumerically(">", 0))
-
-		result, err = current.GetResult(r)
-		Expect(err).NotTo(HaveOccurred())
-
-		// Gomega is cranky about slices with different caps
-		Expect(*result.IPs[0]).To(Equal(
-			current.IPConfig{
-				Version: "6",
-				Address: mustCIDR("2001::2:3:2/126"),
-			}))
-
-		// ------------------------ deallocation
-
-		// Release the IP, first range
-		err = testutils.CmdDelWithArgs(args, func() error {
-			return cmdDel(args)
-		})
-		Expect(err).NotTo(HaveOccurred())
-
-		// Release the IP, second range
-		err = testutils.CmdDelWithArgs(argssecond, func() error {
-			return cmdDel(argssecond)
-		})
-		Expect(err).NotTo(HaveOccurred())
-
-	})
-
-	It("allows IP collisions across ranges when enable_overlapping_ranges is set to false", func() {
-		const ifname string = "eth0"
-		const nspath string = "/some/where"
-
-		// ----------------------------- range 1
-
-		conf := fmt.Sprintf(`{
-		"cniVersion": "0.3.1",
-		"name": "mynet",
-		"type": "ipvlan",
-		"master": "foo0",
-		"ipam": {
-		  "type": "whereabouts",
-		  "datastore": "kubernetes",
-		  "log_file" : "/tmp/whereabouts.log",
-			"log_level" : "debug",
-		  "kubernetes": {"kubeconfig": "%s"},
-		  "enable_overlapping_ranges": false,
-		  "range": "192.168.33.0/24"
-		}
-	  }`, kubeConfigPath)
-
-		args := &skel.CmdArgs{
-			ContainerID: "dummyfirstrange",
-			Netns:       nspath,
-			IfName:      ifname,
-			StdinData:   []byte(conf),
-		}
-
-		// Allocate the IP
-		r, raw, err := testutils.CmdAddWithArgs(args, func() error {
-			return cmdAdd(args)
-		})
-		Expect(err).NotTo(HaveOccurred())
-		// fmt.Printf("!bang raw: %s\n", raw)
-		Expect(strings.Index(string(raw), "\"version\":")).Should(BeNumerically(">", 0))
-
-		result, err := current.GetResult(r)
-		Expect(err).NotTo(HaveOccurred())
-
-		// Gomega is cranky about slices with different caps
-		Expect(*result.IPs[0]).To(Equal(
-			current.IPConfig{
-				Version: "4",
-				Address: mustCIDR("192.168.33.1/24"),
-			}))
-
-		// ----------------------------- range 2
-
-		confsecond := fmt.Sprintf(`{
-		"cniVersion": "0.3.1",
-		"name": "mynet",
-		"type": "ipvlan",
-		"master": "foo0",
-		"ipam": {
-		  "type": "whereabouts",
-		  "datastore": "kubernetes",
-		  "log_file" : "/tmp/whereabouts.log",
-			"log_level" : "debug",
-		  "kubernetes": {"kubeconfig": "%s"},
-		  "range": "192.168.33.0/28"
-		}
-	  }`, kubeConfigPath)
-
-		argssecond := &skel.CmdArgs{
-			ContainerID: "dummysecondrange",
-			Netns:       nspath,
-			IfName:      ifname,
-			StdinData:   []byte(confsecond),
-		}
-
-		// Allocate the IP
-		r, raw, err = testutils.CmdAddWithArgs(argssecond, func() error {
-			return cmdAdd(argssecond)
-		})
-		Expect(err).NotTo(HaveOccurred())
-		// fmt.Printf("!bang raw: %s\n", raw)
-		Expect(strings.Index(string(raw), "\"version\":")).Should(BeNumerically(">", 0))
-
-		result, err = current.GetResult(r)
-		Expect(err).NotTo(HaveOccurred())
-
-		// Gomega is cranky about slices with different caps
-		Expect(*result.IPs[0]).To(Equal(
-			current.IPConfig{
-				Version: "4",
-				Address: mustCIDR("192.168.33.1/28"),
-			}))
-
-		// ------------------------ deallocation
-
-		// Release the IP, first range
-		err = testutils.CmdDelWithArgs(args, func() error {
-			return cmdDel(args)
-		})
-		Expect(err).NotTo(HaveOccurred())
-
-		// Release the IP, second range
-		err = testutils.CmdDelWithArgs(argssecond, func() error {
-			return cmdDel(argssecond)
-		})
-		Expect(err).NotTo(HaveOccurred())
-
-=======
 	It("allocates IPv6 addresses with DNS-1123 conformant naming with a Kubernetes backend", func() {
 
 		ipVersion := "6"
@@ -494,7 +181,6 @@
 		expectedAddress := "fd00:0:0:10:0:0:3:1/64"
 
 		AllocateAndReleaseAddressesTest(ipVersion, ipRange, ipGateway, []string{expectedAddress}, whereaboutstypes.DatastoreKubernetes)
->>>>>>> 0fa6f42d
 	})
 
 	It("excludes a range of addresses", func() {
