--- conflicted
+++ resolved
@@ -605,8 +605,6 @@
 
 	})
 
-<<<<<<< HEAD
-=======
 	It("excludes a range of IPv6 addresses, omitting broadcast", func() {
 		const ifname string = "eth0"
 		const nspath string = "/some/where"
@@ -664,7 +662,6 @@
 
 	})
 
->>>>>>> 403aac87
 	It("can still assign static parameters", func() {
 		const ifname string = "eth0"
 		const nspath string = "/some/where"
