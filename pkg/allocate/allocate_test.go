package allocate

import (
	"fmt"
	"github.com/dougbtv/whereabouts/pkg/types"
	"math"
	"math/big"
	"net"
	"testing"

	. "github.com/onsi/ginkgo"
	. "github.com/onsi/gomega"
)

func TestAllocate(t *testing.T) {
	RegisterFailHandler(Fail)
	RunSpecs(t, "cmd")
}

var _ = Describe("Allocation utility functions", func() {
	/*
		func byteSliceAdd(ar1, ar2 []byte) ([]byte, error) {
		func byteSliceSub(ar1, ar2 []byte) ([]byte, error) {
		func ipAddrToUint64(ip net.IP) uint64 {
		func ipAddrFromUint64(num uint64) net.IP {
		func IPAddOffset(ip net.IP, offset uint64) net.IP {
		func IPGetOffset(ip1, ip2 net.IP) uint64 {
	*/
	It("tests byteSliceAdd normal case", func() {
		b1 := []byte{0, 0, 0, 0, 0, 0, 0, 0, 0, 0, 0, 0, 0, 0, 1, 1}
		b2 := []byte{0, 0, 0, 0, 0, 0, 0, 0, 0, 0, 0, 0, 0, 0, 10, 10}
		bSum, err := byteSliceAdd(b1, b2)
		Expect(err).NotTo(HaveOccurred())
		Expect(bSum).To(Equal([]byte{0, 0, 0, 0, 0, 0, 0, 0, 0, 0, 0, 0, 0, 0, 11, 11}))
	})

	It("tests byteSliceAdd carry case", func() {
		b1 := []byte{0, 0, 0, 0, 0, 0, 0, 0, 0, 0, 0, 0, 0, 0, 255, 255}
		b2 := []byte{0, 0, 0, 0, 0, 0, 0, 0, 0, 0, 0, 0, 0, 0, 0, 1}
		bSum, err := byteSliceAdd(b1, b2)
		Expect(err).NotTo(HaveOccurred())
		Expect(bSum).To(Equal([]byte{0, 0, 0, 0, 0, 0, 0, 0, 0, 0, 0, 0, 0, 1, 0, 0}))
	})

	It("tests byteSliceSub normal case", func() {
		b1 := []byte{0, 0, 0, 0, 0, 0, 0, 0, 0, 0, 0, 0, 0, 0, 10, 10}
		b2 := []byte{0, 0, 0, 0, 0, 0, 0, 0, 0, 0, 0, 0, 0, 0, 1, 1}
		bSum, err := byteSliceSub(b1, b2)
		Expect(err).NotTo(HaveOccurred())
		Expect(bSum).To(Equal([]byte{0, 0, 0, 0, 0, 0, 0, 0, 0, 0, 0, 0, 0, 0, 9, 9}))
	})

	It("tests byteSliceSub carry case", func() {
		b1 := []byte{0, 0, 0, 0, 0, 0, 0, 0, 0, 0, 0, 0, 0, 1, 0, 0}
		b2 := []byte{0, 0, 0, 0, 0, 0, 0, 0, 0, 0, 0, 0, 0, 0, 0, 1}
		bSum, err := byteSliceSub(b1, b2)
		Expect(err).NotTo(HaveOccurred())
		Expect(bSum).To(Equal([]byte{0, 0, 0, 0, 0, 0, 0, 0, 0, 0, 0, 0, 0, 0, 255, 255}))
	})

	It("can convert ipAddrToUint64", func() {
		b := []byte{0, 0, 0, 0, 0, 0, 0, 0, 0, 0, 0, 0, 0, 1, 255, 255}
		bNum := ipAddrToUint64(net.IP(b))
		Expect(bNum).To(Equal(uint64(0x1ffff)))
	})

	It("can convert ipAddrFromUint64", func() {
		uintNum := uint64(0x1ffff)
		ip := net.IP([]byte{0, 0, 0, 0, 0, 0, 0, 0, 0, 0, 0, 0, 0, 1, 255, 255})
		bNum := ipAddrFromUint64(uintNum)
		Expect(bNum).To(Equal(ip))
	})

	It("confirms the IPAddOffset normal case", func() {
		ip1 := net.ParseIP("192.168.2.23")
		ip2 := IPAddOffset(ip1, uint64(1))
		Expect(ip2).To(Equal(net.ParseIP("192.168.2.24")))

		ip3 := net.ParseIP("ff02::1")
		ip4 := IPAddOffset(ip3, uint64(1))
		Expect(ip4).To(Equal(net.ParseIP("ff02::2")))
	})

	It("confirms the IPAddOffset carry case", func() {
		ip1 := net.ParseIP("192.168.2.255")
		ip2 := IPAddOffset(ip1, uint64(1))
		Expect(ip2).To(Equal(net.ParseIP("192.168.3.0")))

		ip3 := net.ParseIP("192.168.255.255")
		ip4 := IPAddOffset(ip3, uint64(1))
		Expect(ip4).To(Equal(net.ParseIP("192.169.0.0")))

		ip5 := net.ParseIP("ff02::ff")
		ip6 := IPAddOffset(ip5, uint64(1))
		Expect(ip6).To(Equal(net.ParseIP("ff02::0:100")))

		ip7 := net.ParseIP("ff02::ffff")
		ip8 := IPAddOffset(ip7, uint64(1))
		Expect(ip8).To(Equal(net.ParseIP("ff02::1:0")))

		ip9 := net.ParseIP("ff02::ffff:ffff")
		ip10 := IPAddOffset(ip9, uint64(1))
		Expect(ip10).To(Equal(net.ParseIP("ff02::1:0:0")))
	})

	It("confirms the IPAddOffset error case", func() {
		ip1 := net.ParseIP("192.168.2.255")
		ip2 := IPAddOffset(ip1, uint64(math.MaxUint32+1))
		Expect(ip2).To(BeNil())

		ip3 := net.ParseIP("ff02::1")
		ip4 := IPAddOffset(ip3, uint64(math.MaxUint32+1))
		Expect(ip4).NotTo(BeNil())
	})

	It("confirms the IPGetOffset normal case", func() {
		ip1 := net.ParseIP("192.168.2.255")
		ip2 := net.ParseIP("192.168.2.1")
		offset1 := IPGetOffset(ip1, ip2)
		Expect(offset1).To(Equal(uint64(254)))

		ip3 := net.ParseIP("ff02::ff")
		ip4 := net.ParseIP("ff02::1")
		offset2 := IPGetOffset(ip3, ip4)
		Expect(offset2).To(Equal(uint64(254)))
	})

	It("confirms the IPGetOffset carry case", func() {
		ip1 := net.ParseIP("192.168.3.0")
		ip2 := net.ParseIP("192.168.2.1")
		offset1 := IPGetOffset(ip1, ip2)
		Expect(offset1).To(Equal(uint64(255)))

		ip3 := net.ParseIP("ff02::100")
		ip4 := net.ParseIP("ff02::1")
		offset2 := IPGetOffset(ip3, ip4)
		Expect(offset2).To(Equal(uint64(255)))

		ip5 := net.ParseIP("ff02::1:0")
		ip6 := net.ParseIP("ff02::1")
		offset3 := IPGetOffset(ip5, ip6)
		Expect(offset3).To(Equal(uint64(0xffff)))
	})

	It("confirms the IPGetOffset error case", func() {
		// cannot get offset from v4/v6
		ip1 := net.ParseIP("192.168.3.0")
		ip2 := net.ParseIP("ff02::1")
		offset1 := IPGetOffset(ip1, ip2)
		Expect(offset1).To(Equal(uint64(0)))

		// cannot get offset from v6/v4
		ip3 := net.ParseIP("ff02::1")
		ip4 := net.ParseIP("192.168.3.0")
		offset2 := IPGetOffset(ip3, ip4)
		Expect(offset2).To(Equal(uint64(0)))

		// cannot get offset between different length array (ar[4] and ar[16])
		ip5 := net.ParseIP("192.168.4.0")
		ip6 := net.ParseIP("192.168.3.0")
		offset3 := IPGetOffset(ip5.To4(), ip6)
		Expect(offset3).To(Equal(uint64(0)))
	})
})

var _ = Describe("Allocation operations", func() {
	It("creates an IPv4 range properly for 30 bits network address", func() {

		ip, ipnet, err := net.ParseCIDR("192.168.21.100/30")
		ip, _ = AddressRange(ipnet)
		Expect(err).NotTo(HaveOccurred())

		firstip, lastip, err := GetIPRange(net.ParseIP(ip.String()), *ipnet)
		Expect(err).NotTo(HaveOccurred())
		Expect(fmt.Sprint(firstip)).To(Equal("192.168.21.101"))
		Expect(fmt.Sprint(lastip)).To(Equal("192.168.21.102"))

	})
	It("creates an IPv4 range properly for 24 bits network address with different range start", func() {

		ip, ipnet, err := net.ParseCIDR("192.168.2.200/24")
		ip = net.ParseIP("192.168.2.23") // range start

		Expect(err).NotTo(HaveOccurred())

		firstip, lastip, err := GetIPRange(net.ParseIP(ip.String()), *ipnet)
		Expect(err).NotTo(HaveOccurred())

		Expect(fmt.Sprint(firstip)).To(Equal("192.168.2.23"))
		Expect(fmt.Sprint(lastip)).To(Equal("192.168.2.254"))

	})
	It("creates an IPv4 range properly for 27 bits network address", func() {

		ip, ipnet, err := net.ParseCIDR("192.168.2.200/27")
		ip, _ = AddressRange(ipnet)

		Expect(err).NotTo(HaveOccurred())

		firstip, lastip, err := GetIPRange(net.ParseIP(ip.String()), *ipnet)
		Expect(err).NotTo(HaveOccurred())
		Expect(fmt.Sprint(firstip)).To(Equal("192.168.2.193"))
		Expect(fmt.Sprint(lastip)).To(Equal("192.168.2.222"))

	})
	It("creates an IPv4 range properly for 24 bits network address", func() {

		ip, ipnet, err := net.ParseCIDR("192.168.2.200/24")
		ip, _ = AddressRange(ipnet)

		Expect(err).NotTo(HaveOccurred())

		firstip, lastip, err := GetIPRange(net.ParseIP(ip.String()), *ipnet)

		Expect(err).NotTo(HaveOccurred())

		Expect(fmt.Sprint(firstip)).To(Equal("192.168.2.1"))
		Expect(fmt.Sprint(lastip)).To(Equal("192.168.2.254"))

	})
	// Handy IPv6 CIDR calculator: https://www.ultratools.com/tools/ipv6CIDRToRangeResult?ipAddress=2001%3A%3A0%2F28
	It("creates an IPv6 range properly for 116 bits network address", func() {

		ip, ipnet, err := net.ParseCIDR("2001::0/116")
		ip, _ = AddressRange(ipnet)

		Expect(err).NotTo(HaveOccurred())

		firstip, lastip, err := GetIPRange(net.ParseIP(ip.String()), *ipnet)
		Expect(err).NotTo(HaveOccurred())

		Expect(fmt.Sprint(firstip)).To(Equal("2001::1"))
		Expect(fmt.Sprint(lastip)).To(Equal("2001::fff"))

	})

	It("creates an IPv6 range when the first hextet has leading zeroes", func() {

		ip, ipnet, err := net.ParseCIDR("fd:db8:abcd:0012::0/96")
		ip, _ = AddressRange(ipnet)

		Expect(err).NotTo(HaveOccurred())

		firstip, lastip, err := GetIPRange(net.ParseIP(ip.String()), *ipnet)
		Expect(err).NotTo(HaveOccurred())

		Expect(fmt.Sprint(firstip)).To(Equal("fd:db8:abcd:12::1"))
		Expect(fmt.Sprint(lastip)).To(Equal("fd:db8:abcd:12::ffff:ffff"))

	})

	It("can IterateForAssignment on an IPv4 address", func() {

		firstip, ipnet, err := net.ParseCIDR("192.168.1.1/24")
		Expect(err).NotTo(HaveOccurred())

		// figure out the range start.
		calculatedrangestart := net.ParseIP(firstip.Mask(ipnet.Mask).String())

		var ipres []types.IPReservation
		var exrange []string
<<<<<<< HEAD
		newip, _, err := IterateForAssignment(*ipnet, calculatedrangestart, nil, ipres, exrange, "0xdeadbeef")
=======
		newip, _, err := IterateForAssignment(*ipnet, calculatedrangestart, nil, ipres, exrange, "0xdeadbeef", "")
>>>>>>> 0fa6f42d
		Expect(fmt.Sprint(newip)).To(Equal("192.168.1.1"))

	})

	It("can IterateForAssignment on an IPv6 address when the first hextet has NO leading zeroes", func() {

		firstip, ipnet, err := net.ParseCIDR("caa5::0/112")
		Expect(err).NotTo(HaveOccurred())

		// figure out the range start.
		calculatedrangestart := net.ParseIP(firstip.Mask(ipnet.Mask).String())

		var ipres []types.IPReservation
		var exrange []string
<<<<<<< HEAD
		newip, _, err := IterateForAssignment(*ipnet, calculatedrangestart, nil, ipres, exrange, "0xdeadbeef")
=======
		newip, _, err := IterateForAssignment(*ipnet, calculatedrangestart, nil, ipres, exrange, "0xdeadbeef", "")
>>>>>>> 0fa6f42d
		Expect(fmt.Sprint(newip)).To(Equal("caa5::1"))

	})

	It("can IterateForAssignment on an IPv6 address when the first hextet has ALL leading zeroes", func() {

		firstip, ipnet, err := net.ParseCIDR("::1/126")
		Expect(err).NotTo(HaveOccurred())

		// figure out the range start.
		calculatedrangestart := net.ParseIP(firstip.Mask(ipnet.Mask).String())

		var ipres []types.IPReservation
		var exrange []string
<<<<<<< HEAD
		newip, _, err := IterateForAssignment(*ipnet, calculatedrangestart, nil, ipres, exrange, "0xdeadbeef")
=======
		newip, _, err := IterateForAssignment(*ipnet, calculatedrangestart, nil, ipres, exrange, "0xdeadbeef", "")
>>>>>>> 0fa6f42d
		Expect(fmt.Sprint(newip)).To(Equal("::1"))

	})

	//

	It("can IterateForAssignment on an IPv6 address when the first hextet has TWO leading zeroes", func() {

		firstip, ipnet, err := net.ParseCIDR("fd::1/116")
		Expect(err).NotTo(HaveOccurred())

		// figure out the range start.
		calculatedrangestart := net.ParseIP(firstip.Mask(ipnet.Mask).String())

		var ipres []types.IPReservation
		var exrange []string
<<<<<<< HEAD
		newip, _, err := IterateForAssignment(*ipnet, calculatedrangestart, nil, ipres, exrange, "0xdeadbeef")
=======
		newip, _, err := IterateForAssignment(*ipnet, calculatedrangestart, nil, ipres, exrange, "0xdeadbeef", "")
>>>>>>> 0fa6f42d
		Expect(fmt.Sprint(newip)).To(Equal("fd::1"))

	})

	It("can IterateForAssignment on an IPv6 address when the first hextet has leading zeroes", func() {

		firstip, ipnet, err := net.ParseCIDR("100::2:1/126")
		Expect(err).NotTo(HaveOccurred())

		// figure out the range start.
		calculatedrangestart := net.ParseIP(firstip.Mask(ipnet.Mask).String())

		var ipres []types.IPReservation
		var exrange []string
<<<<<<< HEAD
		newip, _, err := IterateForAssignment(*ipnet, calculatedrangestart, nil, ipres, exrange, "0xdeadbeef")
=======
		newip, _, err := IterateForAssignment(*ipnet, calculatedrangestart, nil, ipres, exrange, "0xdeadbeef", "")
>>>>>>> 0fa6f42d
		Expect(fmt.Sprint(newip)).To(Equal("100::2:1"))

	})

	It("creates an IPv6 range properly for 96 bits network address", func() {

		ip, ipnet, err := net.ParseCIDR("2001:db8:abcd:0012::0/96")
		ip, _ = AddressRange(ipnet)

		Expect(err).NotTo(HaveOccurred())

		firstip, lastip, err := GetIPRange(net.ParseIP(ip.String()), *ipnet)
		Expect(err).NotTo(HaveOccurred())

		Expect(fmt.Sprint(firstip)).To(Equal("2001:db8:abcd:12::1"))
		Expect(fmt.Sprint(lastip)).To(Equal("2001:db8:abcd:12::ffff:ffff"))

	})
	It("creates an IPv6 range properly for 64 bits network address", func() {

		ip, ipnet, err := net.ParseCIDR("2001:db8:abcd:0012::0/64")
		ip, _ = AddressRange(ipnet)

		Expect(err).NotTo(HaveOccurred())

		firstip, lastip, err := GetIPRange(net.ParseIP(ip.String()), *ipnet)
		Expect(err).NotTo(HaveOccurred())

		Expect(fmt.Sprint(firstip)).To(Equal("2001:db8:abcd:12::1"))
		Expect(fmt.Sprint(lastip)).To(Equal("2001:db8:abcd:12:ffff:ffff:ffff:ffff"))

	})
	It("do not fail when the mask meets minimum required", func() {

		badip, badipnet, err := net.ParseCIDR("192.168.21.100/30")
		badip, _ = AddressRange(badipnet)
		Expect(err).NotTo(HaveOccurred())

		_, _, err = GetIPRange(badip, *badipnet)
		Expect(err).NotTo(HaveOccurred())

	})
	It("fails when the mask is too short", func() {

		badip, badipnet, err := net.ParseCIDR("192.168.21.100/31")
		badip, _ = AddressRange(badipnet)
		Expect(err).NotTo(HaveOccurred())

		_, _, err = GetIPRange(badip, *badipnet)
		Expect(err).To(HaveOccurred())
		Expect(err.Error()).To(HavePrefix("Net mask is too short"))

	})
})

func AddressRange(network *net.IPNet) (net.IP, net.IP) {
	// the first IP is easy
	firstIP := network.IP

	// the last IP is the network address OR NOT the mask address
	prefixLen, bits := network.Mask.Size()
	if prefixLen == bits {
		// Easy!
		// But make sure that our two slices are distinct, since they
		// would be in all other cases.
		lastIP := make([]byte, len(firstIP))
		copy(lastIP, firstIP)
		return firstIP, lastIP
	}

	firstIPInt, bits := ipToInt(firstIP)
	hostLen := uint(bits) - uint(prefixLen)
	lastIPInt := big.NewInt(1)
	lastIPInt.Lsh(lastIPInt, hostLen)
	lastIPInt.Sub(lastIPInt, big.NewInt(1))
	lastIPInt.Or(lastIPInt, firstIPInt)

	return firstIP, intToIP(lastIPInt, bits)
}
func ipToInt(ip net.IP) (*big.Int, int) {
	val := &big.Int{}
	val.SetBytes([]byte(ip))
	if len(ip) == net.IPv4len {
		return val, 32
	} else if len(ip) == net.IPv6len {
		return val, 128
	} else {
		panic(fmt.Errorf("Unsupported address length %d", len(ip)))
	}
}

func intToIP(ipInt *big.Int, bits int) net.IP {
	ipBytes := ipInt.Bytes()
	ret := make([]byte, bits/8)
	// Pack our IP bytes into the end of the return array,
	// since big.Int.Bytes() removes front zero padding.
	for i := 1; i <= len(ipBytes); i++ {
		ret[len(ret)-i] = ipBytes[len(ipBytes)-i]
	}
	return net.IP(ret)
}<|MERGE_RESOLUTION|>--- conflicted
+++ resolved
@@ -259,11 +259,7 @@
 
 		var ipres []types.IPReservation
 		var exrange []string
-<<<<<<< HEAD
-		newip, _, err := IterateForAssignment(*ipnet, calculatedrangestart, nil, ipres, exrange, "0xdeadbeef")
-=======
 		newip, _, err := IterateForAssignment(*ipnet, calculatedrangestart, nil, ipres, exrange, "0xdeadbeef", "")
->>>>>>> 0fa6f42d
 		Expect(fmt.Sprint(newip)).To(Equal("192.168.1.1"))
 
 	})
@@ -278,11 +274,7 @@
 
 		var ipres []types.IPReservation
 		var exrange []string
-<<<<<<< HEAD
-		newip, _, err := IterateForAssignment(*ipnet, calculatedrangestart, nil, ipres, exrange, "0xdeadbeef")
-=======
 		newip, _, err := IterateForAssignment(*ipnet, calculatedrangestart, nil, ipres, exrange, "0xdeadbeef", "")
->>>>>>> 0fa6f42d
 		Expect(fmt.Sprint(newip)).To(Equal("caa5::1"))
 
 	})
@@ -297,11 +289,7 @@
 
 		var ipres []types.IPReservation
 		var exrange []string
-<<<<<<< HEAD
-		newip, _, err := IterateForAssignment(*ipnet, calculatedrangestart, nil, ipres, exrange, "0xdeadbeef")
-=======
 		newip, _, err := IterateForAssignment(*ipnet, calculatedrangestart, nil, ipres, exrange, "0xdeadbeef", "")
->>>>>>> 0fa6f42d
 		Expect(fmt.Sprint(newip)).To(Equal("::1"))
 
 	})
@@ -318,11 +306,7 @@
 
 		var ipres []types.IPReservation
 		var exrange []string
-<<<<<<< HEAD
-		newip, _, err := IterateForAssignment(*ipnet, calculatedrangestart, nil, ipres, exrange, "0xdeadbeef")
-=======
 		newip, _, err := IterateForAssignment(*ipnet, calculatedrangestart, nil, ipres, exrange, "0xdeadbeef", "")
->>>>>>> 0fa6f42d
 		Expect(fmt.Sprint(newip)).To(Equal("fd::1"))
 
 	})
@@ -337,11 +321,7 @@
 
 		var ipres []types.IPReservation
 		var exrange []string
-<<<<<<< HEAD
-		newip, _, err := IterateForAssignment(*ipnet, calculatedrangestart, nil, ipres, exrange, "0xdeadbeef")
-=======
 		newip, _, err := IterateForAssignment(*ipnet, calculatedrangestart, nil, ipres, exrange, "0xdeadbeef", "")
->>>>>>> 0fa6f42d
 		Expect(fmt.Sprint(newip)).To(Equal("100::2:1"))
 
 	})
