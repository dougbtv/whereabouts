--- conflicted
+++ resolved
@@ -26,31 +26,6 @@
 
 // IPAMConfig describes the expected json configuration for this plugin
 type IPAMConfig struct {
-<<<<<<< HEAD
-	Name              string
-	Type              string            `json:"type"`
-	Routes            []*cnitypes.Route `json:"routes"`
-	Datastore         string            `json:"datastore"`
-	Addresses         []Address         `json:"addresses,omitempty"`
-	OmitRanges        []string          `json:"exclude,omitempty"`
-	DNS               cnitypes.DNS      `json:"dns"`
-	Range             string            `json:"range"`
-	RangeStart        net.IP            `json:"range_start,omitempty"`
-	RangeEnd          net.IP            `json:"range_end,omitempty"`
-	GatewayStr        string            `json:"gateway"`
-	EtcdHost          string            `json:"etcd_host,omitempty"`
-	EtcdUsername      string            `json:"etcd_username,omitempty"`
-	EtcdPassword      string            `json:"etcd_password,omitempty"`
-	EtcdKeyFile       string            `json:"etcd_key_file,omitempty"`
-	EtcdCertFile      string            `json:"etcd_cert_file,omitempty"`
-	EtcdCACertFile    string            `json:"etcd_ca_cert_file,omitempty"`
-	LogFile           string            `json:"log_file"`
-	LogLevel          string            `json:"log_level"`
-	OverlappingRanges bool              `json:"enable_overlapping_ranges,omitempty"`
-	Gateway           net.IP
-	Kubernetes        KubernetesConfig `json:"kubernetes,omitempty"`
-	ConfigurationPath string           `json:"configuration_path"`
-=======
 	Name                string
 	Type                string            `json:"type"`
 	Routes              []*cnitypes.Route `json:"routes"`
@@ -79,7 +54,6 @@
 	ConfigurationPath   string           `json:"configuration_path"`
 	PodName             string
 	PodNamespace        string
->>>>>>> 0fa6f42d
 }
 
 // IPAMEnvArgs are the environment vars we expect
@@ -110,16 +84,12 @@
 type IPReservation struct {
 	IP          net.IP `json:"ip"`
 	ContainerID string `json:"id"`
-<<<<<<< HEAD
-	IsAllocated bool
-=======
 	PodRef      string `json:"podref,omitempty"`
 	IsAllocated bool
 }
 
 func (ir IPReservation) String() string {
 	return fmt.Sprintf("IP: %s is reserved for pod: %s", ir.IP.String(), ir.PodRef)
->>>>>>> 0fa6f42d
 }
 
 const (
